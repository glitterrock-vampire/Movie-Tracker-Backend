--- conflicted
+++ resolved
@@ -17,7 +17,7 @@
     MovieCrewSerializer,
 )
 from .services import TMDBService
-
+from rest_framework import serializers 
 # Configure OpenAI API key (store securely in environment variables or settings.py)
 # openai.api_key = os.environ.get("OPENAI_API_KEY", getattr(settings, "OPENAI_API_KEY", ""))
 # import os
@@ -179,121 +179,280 @@
         queryset = self.get_queryset()
         serializer = self.get_serializer(queryset, many=True)
         return Response(serializer.data)
-
-# Movie Details and Metadata Views
 @api_view(['GET'])
 def get_movie_details(request, tmdb_id):
     tmdb = TMDBService()
-    
-    try:
-        # Check if the movie already exists in DB
-        movie = Movie.objects.get(tmdb_id=tmdb_id)
-        needs_update = True
-    except Movie.DoesNotExist:
-        # Fetch from TMDB since it's missing in DB
-        movie_data = tmdb._make_request(f'movie/{tmdb_id}')
-        
-        if not movie_data or "title" not in movie_data:
-            return Response({"error": "Movie not found on TMDB"}, status=status.HTTP_404_NOT_FOUND)
-
-        movie = Movie.objects.create(
-            tmdb_id=tmdb_id,
-            title=movie_data['title'],
-            overview=movie_data.get('overview', ''),
-            poster_path=movie_data.get('poster_path', ''),
-            backdrop_path=movie_data.get('backdrop_path', ''),
-            release_date=movie_data.get('release_date'),
-            vote_average=movie_data.get('vote_average')
-        )
-
-        # Handle genres
-        for genre_data in movie_data.get('genres', []):
-            genre, _ = Genre.objects.get_or_create(
-                tmdb_id=genre_data['id'],
-                defaults={'name': genre_data['name']}
-            )
-<<<<<<< HEAD
-            movie.genres.add(genre)
-        
-        needs_update = False  # We just fetched fresh data, no update needed
-
-    # Fetch new data if needed
-    if needs_update:
-        movie_data = tmdb._make_request(f'movie/{tmdb_id}')
-        
-        movie.title = movie_data['title']
-        movie.overview = movie_data.get('overview', '')
-        movie.poster_path = movie_data.get('poster_path', '')
-        movie.backdrop_path = movie_data.get('backdrop_path', '')
-        movie.release_date = movie_data.get('release_date')
-        movie.vote_average = movie_data.get('vote_average')
-        movie.save()
-=======
-            
-            for genre_data in movie_data.get('genres', []):
-                genre, _ = Genre.objects.get_or_create(tmdb_id=genre_data['id'], defaults={'name': genre_data['name']})
-                movie.genres.add(genre)
-            
-            for cast_data in credits_data.get('cast', [])[:10]:
-                person, _ = Person.objects.get_or_create(
-                    tmdb_id=cast_data['id'],
-                    defaults={'name': cast_data['name'], 'profile_path': cast_data.get('profile_path', '') or None}
+    try:
+        try:
+            movie = Movie.objects.get(tmdb_id=tmdb_id)
+            needs_update = True
+        except Movie.DoesNotExist:
+            try:
+                print(f"Fetching movie details for TMDB ID: {tmdb_id}")
+                movie_data = tmdb._make_request(f'movie/{tmdb_id}')
+                credits_data = tmdb._make_request(f'movie/{tmdb_id}/credits')
+                
+                movie = Movie.objects.create(
+                    tmdb_id=tmdb_id,
+                    title=movie_data['title'],
+                    overview=movie_data.get('overview', ''),
+                    poster_path=movie_data.get('poster_path', ''),
+                    backdrop_path=movie_data.get('backdrop_path', ''),
+                    release_date=movie_data.get('release_date'),
+                    vote_average=movie_data.get('vote_average')
                 )
-                MovieCast.objects.create(movie=movie, person=person, character=cast_data['character'], order=cast_data['order'])
-            
-            for crew_data in credits_data.get('crew', []):
-                if crew_data['job'] in ['Director', 'Screenplay', 'Writer']:
+                
+                for genre_data in movie_data.get('genres', []):
+                    genre, _ = Genre.objects.get_or_create(tmdb_id=genre_data['id'], defaults={'name': genre_data['name']})
+                    movie.genres.add(genre)
+                
+                for cast_data in credits_data.get('cast', [])[:10]:
+                    # Ensure profile_path is never None/null
+                    profile_path = cast_data.get('profile_path', '') or ''
                     person, _ = Person.objects.get_or_create(
-                        tmdb_id=crew_data['id'],
-                        defaults={'name': crew_data['name'], 'profile_path': crew_data.get('profile_path', '')}
+                        tmdb_id=cast_data['id'],
+                        defaults={'name': cast_data['name'], 'profile_path': profile_path}
                     )
-                    MovieCrew.objects.create(movie=movie, person=person, job=crew_data['job'], department=crew_data['department'])
-            needs_update = False
+                    MovieCast.objects.create(movie=movie, person=person, character=cast_data['character'], order=cast_data['order'])
+                
+                for crew_data in credits_data.get('crew', []):
+                    if crew_data['job'] in ['Director', 'Screenplay', 'Writer']:
+                        # Ensure profile_path is never None/null
+                        profile_path = crew_data.get('profile_path', '') or ''
+                        person, _ = Person.objects.get_or_create(
+                            tmdb_id=crew_data['id'],
+                            defaults={'name': crew_data['name'], 'profile_path': profile_path}
+                        )
+                        MovieCrew.objects.create(movie=movie, person=person, job=crew_data['job'], department=crew_data['department'])
+                needs_update = False
+            except Exception as api_error:
+                print(f"TMDB API Error: {str(api_error)}")
+                return Response({"error": f"Error fetching data from TMDB: {str(api_error)}"}, 
+                               status=status.HTTP_502_BAD_GATEWAY)
         
         if needs_update:
-            movie_data = tmdb._make_request(f'movie/{tmdb_id}')
-            credits_data = tmdb._make_request(f'movie/{tmdb_id}/credits')
-            
-            movie.title = movie_data['title']
-            movie.overview = movie_data.get('overview', '')
-            movie.poster_path = movie_data.get('poster_path', '')
-            movie.backdrop_path = movie_data.get('backdrop_path', '')
-            movie.release_date = movie_data.get('release_date')
-            movie.vote_average = movie_data.get('vote_average')
-            movie.save()
-            
-            movie.genres.clear()
-            for genre_data in movie_data.get('genres', []):
-                genre, _ = Genre.objects.get_or_create(tmdb_id=genre_data['id'], defaults={'name': genre_data['name']})
-                movie.genres.add(genre)
-            
-            MovieCast.objects.filter(movie=movie).delete()
-            MovieCrew.objects.filter(movie=movie).delete()
-            
-            for cast_data in credits_data.get('cast', [])[:10]:
-                person, _ = Person.objects.get_or_create(
-                    tmdb_id=cast_data['id'],
-                    defaults={'name': cast_data['name'], 'profile_path': cast_data.get('profile_path', '')}
-                )
-                MovieCast.objects.create(movie=movie, person=person, character=cast_data['character'], order=cast_data['order'])
-            
-            for crew_data in credits_data.get('crew', []):
-                if crew_data['job'] in ['Director', 'Screenplay', 'Writer']:
+            try:
+                movie_data = tmdb._make_request(f'movie/{tmdb_id}')
+                credits_data = tmdb._make_request(f'movie/{tmdb_id}/credits')
+                
+                movie.title = movie_data['title']
+                movie.overview = movie_data.get('overview', '')
+                movie.poster_path = movie_data.get('poster_path', '')
+                movie.backdrop_path = movie_data.get('backdrop_path', '')
+                movie.release_date = movie_data.get('release_date')
+                movie.vote_average = movie_data.get('vote_average')
+                movie.save()
+                
+                movie.genres.clear()
+                for genre_data in movie_data.get('genres', []):
+                    genre, _ = Genre.objects.get_or_create(tmdb_id=genre_data['id'], defaults={'name': genre_data['name']})
+                    movie.genres.add(genre)
+                
+                MovieCast.objects.filter(movie=movie).delete()
+                MovieCrew.objects.filter(movie=movie).delete()
+                
+                for cast_data in credits_data.get('cast', [])[:10]:
+                    # Ensure profile_path is never None/null
+                    profile_path = cast_data.get('profile_path', '') or ''
                     person, _ = Person.objects.get_or_create(
-                        tmdb_id=crew_data['id'],
-                        defaults={'name': crew_data['name'], 'profile_path': crew_data.get('profile_path', '')}
+                        tmdb_id=cast_data['id'],
+                        defaults={'name': cast_data['name'], 'profile_path': profile_path}
                     )
-                    MovieCrew.objects.create(movie=movie, person=person, job=crew_data['job'], department=crew_data['department'])
+                    MovieCast.objects.create(movie=movie, person=person, character=cast_data['character'], order=cast_data['order'])
+                
+                for crew_data in credits_data.get('crew', []):
+                    if crew_data['job'] in ['Director', 'Screenplay', 'Writer']:
+                        # Ensure profile_path is never None/null
+                        profile_path = crew_data.get('profile_path', '') or ''
+                        person, _ = Person.objects.get_or_create(
+                            tmdb_id=crew_data['id'],
+                            defaults={'name': crew_data['name'], 'profile_path': profile_path}
+                        )
+                        MovieCrew.objects.create(movie=movie, person=person, job=crew_data['job'], department=crew_data['department'])
+            except Exception as api_error:
+                print(f"TMDB API Error during update: {str(api_error)}")
+                # Continue with the existing movie data rather than failing completely
         
         serializer = MovieSerializer(movie, context={'request': request})
         return Response(serializer.data)
     
     except Exception as e:
+        print(f"Movie details error: {str(e)}")
+        return Response({"error": str(e)}, status=status.HTTP_500_INTERNAL_SERVER_ERROR)
+@api_view(['GET'])
+def advanced_movie_search(request):
+    """
+    Advanced search endpoint that handles multiple criteria:
+    - title (text query)
+    - person (actor or crew member name)
+    - genre_id
+    - company_id (publisher/production company)
+    - min_rating (minimum TMDB rating)
+    - max_rating (maximum TMDB rating)
+    - sort_by (popularity, release_date, vote_average)
+    - page (pagination)
+    """
+    # Get search parameters from request
+    title = request.GET.get('title', '')
+    person_query = request.GET.get('person', '')
+    genre_id = request.GET.get('genre_id', '')
+    company_id = request.GET.get('company_id', '')
+    min_rating = request.GET.get('min_rating', '')
+    max_rating = request.GET.get('max_rating', '')
+    sort_by = request.GET.get('sort_by', 'popularity.desc')
+    page = request.GET.get('page', 1)
+
+    # Initialize TMDB service
+    tmdb = TMDBService()
+
+    try:
+        # Initialize movies list and total pages
+        movies = []
+        total_pages = 1
+        person_info = None
+
+        # Person search takes priority
+        if person_query:
+            # Search for the person first
+            people_response = tmdb.search_people(person_query)
+            
+            if people_response.get('results'):
+                # Take the first matching person
+                person = people_response['results'][0]
+                person_id = person['id']
+                person_info = {
+                    'id': person['id'],
+                    'name': person['name'],
+                    'profile_path': person.get('profile_path')
+                }
+
+                # Get movies where this person acted or was in crew
+                movies_response = tmdb._make_request(f'person/{person_id}/movie_credits')
+                
+                # Combine cast and crew movies
+                movies_data = movies_response.get('cast', []) + movies_response.get('crew', [])
+                
+                # Remove duplicates
+                movies_data = list({movie['id']: movie for movie in movies_data}.values())
+
+        # Title search
+        elif title:
+            results = tmdb.search_movies(title)
+            movies_data = results.get('results', [])
+            total_pages = results.get('total_pages', 1)
+
+        # Genre or other discovery search
+        else:
+            # Prepare parameters for discover endpoint
+            params = {
+                'page': page,
+                'sort_by': sort_by
+            }
+
+            # Add specific filters
+            if genre_id:
+                params['with_genres'] = genre_id
+            if company_id:
+                params['with_companies'] = company_id
+            if min_rating:
+                params['vote_average.gte'] = min_rating
+            if max_rating:
+                params['vote_average.lte'] = max_rating
+
+            # Make API request
+            data = tmdb._make_request('discover/movie', params)
+            movies_data = data.get('results', [])
+            total_pages = data.get('total_pages', 1)
+
+        # Process and save movies to database
+        processed_movies = []
+        for result in movies_data:
+            movie_data = {
+                'tmdb_id': result['id'],
+                'title': result['title'],
+                'overview': result.get('overview', ''),
+                'poster_path': result.get('poster_path', ''),
+                'backdrop_path': result.get('backdrop_path', ''),
+                'release_date': result.get('release_date'),
+                'vote_average': result.get('vote_average'),
+            }
+            
+            # Clean and save/get movie
+            movie_data = clean_movie_data(movie_data)
+            movie, created = Movie.objects.get_or_create(
+                tmdb_id=result['id'], 
+                defaults=movie_data
+            )
+            processed_movies.append(movie)
+
+        # Serialize movies
+        serializer = MovieSerializer(processed_movies, many=True, context={'request': request})
+
+        # Prepare response
+        response_data = {
+            'results': serializer.data,
+            'page': int(page),
+            'total_pages': total_pages
+        }
+
+        # Add person info if available
+        if person_info:
+            response_data['person'] = person_info
+
+        return Response(response_data)
+
+    except Exception as e:
+        return Response({"error": str(e)}, status=status.HTTP_500_INTERNAL_SERVER_ERROR)
+# Add a function to search by production company (publisher)
+@api_view(['GET'])
+def search_companies(request):
+    query = request.GET.get('query', '')
+    if not query:
+        return Response({"error": "Search query is required"}, status=status.HTTP_400_BAD_REQUEST)
+    
+    tmdb = TMDBService()
+    try:
+        results = tmdb.search_companies(query)
+        return Response(results)
+    except Exception as e:
+        return Response({"error": str(e)}, status=status.HTTP_500_INTERNAL_SERVER_ERROR)
+
+# Add a function to get movies by company
+@api_view(['GET'])
+def get_movies_by_company(request, company_id):
+    page = request.GET.get('page', 1)
+    tmdb = TMDBService()
+    try:
+        data = tmdb._make_request('discover/movie', {
+            'with_companies': company_id,
+            'page': page,
+            'sort_by': 'popularity.desc'
+        })
+        
+        movies = []
+        for result in data.get('results', []):
+            movie_data = {
+                'tmdb_id': result['id'],
+                'title': result['title'],
+                'overview': result.get('overview', ''),
+                'poster_path': result.get('poster_path', ''),
+                'backdrop_path': result.get('backdrop_path', ''),
+                'release_date': result.get('release_date'),
+                'vote_average': result.get('vote_average'),
+            }
+            movie_data = clean_movie_data(movie_data)
+            movie, created = Movie.objects.get_or_create(tmdb_id=result['id'], defaults=movie_data)
+            movies.append(movie)
+        
+        serializer = MovieSerializer(movies, many=True, context={'request': request})
+        return Response({
+            'results': serializer.data,
+            'page': data.get('page', 1),
+            'total_pages': data.get('total_pages', 1)
+        })
+    except Exception as e:
         return Response({"error": str(e)}, status=status.HTTP_404_NOT_FOUND)
->>>>>>> 671092b3
-
-    serializer = MovieSerializer(movie, context={'request': request})
-    return Response(serializer.data)
+
 @api_view(['GET'])
 def get_movies_by_person(request, person_id):
     try:
@@ -671,75 +830,6 @@
         return Response({'error': str(e)}, status=status.HTTP_500_INTERNAL_SERVER_ERROR)
 
 @api_view(['GET'])
-<<<<<<< HEAD
-def get_movie_recommendations(request, tmdb_id):
-    tmdb = TMDBService()
-    try:
-        data = tmdb._make_request(f'movie/{tmdb_id}/recommendations')
-        results = data.get('results', [])
-
-        movies = []
-        for result in results:
-            movie, created = Movie.objects.get_or_create(
-                tmdb_id=result['id'],
-                defaults={
-                    'title': result['title'],
-                    'overview': result.get('overview', ''),
-                    'poster_path': result.get('poster_path', ''),
-                    'backdrop_path': result.get('backdrop_path', ''),
-                    'release_date': result.get('release_date'),
-                    'vote_average': result.get('vote_average'),
-                }
-            )
-            movies.append(movie)
-
-        serializer = MovieSerializer(movies, many=True, context={'request': request})
-        return Response({
-            'results': serializer.data,
-            'page': data.get('page', 1),
-            'total_pages': data.get('total_pages', 1)
-        })
-    except Exception as e:
-        return Response(
-            {"error": str(e)},
-            status=status.HTTP_500_INTERNAL_SERVER_ERROR
-        )
-        
-        
-@api_view(['GET'])
-def get_movie_videos(request, tmdb_id):
-    """
-    Fetches videos (trailers, teasers, etc.) for a specific movie from TMDB.
-    """
-    tmdb = TMDBService()
-    try:
-        response = tmdb._make_request(f'movie/{tmdb_id}/videos')
-        results = response.get('results', [])
-
-        videos = []
-        for video in results:
-            videos.append({
-                "id": video.get("id"),
-                "name": video.get("name"),
-                "key": video.get("key"),
-                "site": video.get("site"),
-                "type": video.get("type"),
-                "size": video.get("size"),
-                "official": video.get("official", False),
-                "published_at": video.get("published_at"),
-            })
-
-        return Response({
-            "tmdb_id": tmdb_id,
-            "videos": videos
-        })
-    except Exception as e:
-        return Response({"error": str(e)}, status=status.HTTP_500_INTERNAL_SERVER_ERROR)
-    
-@api_view(['GET'])
-@permission_classes([IsAuthenticated])
-def get_recommendations(request):
-=======
 def get_movie_videos(request, tmdb_id):
     tmdb = TMDBService()
     try:
@@ -750,7 +840,6 @@
 
 @api_view(['GET'])
 def get_movies_by_person(request, person_id):
->>>>>>> 671092b3
     try:
         person = get_object_or_404(Person, tmdb_id=person_id)
         tmdb = TMDBService()
@@ -758,24 +847,48 @@
         
         movies = []
         for result in results.get('cast', []) + results.get('crew', []):
+            # Skip entries without a title
+            if "title" not in result:
+                print(f"Skipping entry without title: {result.get('id', 'Unknown ID')}")
+                continue
+            
+            movie_data = {
+                'tmdb_id': result['id'],
+                'title': result['title'],
+                'overview': result.get('overview', ''),
+                'poster_path': result.get('poster_path', ''),
+                'backdrop_path': result.get('backdrop_path', ''),
+                'release_date': result.get('release_date'),
+                'vote_average': result.get('vote_average', 0),  # Default to 0 if missing
+            }
+            movie_data = clean_movie_data(movie_data)  # Clean the date
+            
+            # Get or create the movie, updating if it exists
             movie, created = Movie.objects.get_or_create(
-                tmdb_id=result['id'],
-                defaults={
-                    'title': result['title'],
-                    'overview': result.get('overview', ''),
-                    'poster_path': result.get('poster_path', ''),
-                    'backdrop_path': result.get('backdrop_path', ''),
-                    'release_date': result.get('release_date'),
-                    'vote_average': result.get('vote_average'),
-                }
+                tmdb_id=movie_data['tmdb_id'],
+                defaults=movie_data
             )
+            if not created and movie.release_date != movie_data['release_date']:
+                # Update existing movie if release_date differs
+                for key, value in movie_data.items():
+                    setattr(movie, key, value)
+                movie.save()
+            
+            # Link to MovieCast or MovieCrew
+            if result in results.get('cast', []):
+                MovieCast.objects.get_or_create(movie=movie, person=person)
+            if result in results.get('crew', []):
+                MovieCrew.objects.get_or_create(
+                    movie=movie,
+                    person=person,
+                    job=result.get('job', 'Unknown')
+                )
             movies.append(movie)
         
         serializer = MovieSerializer(movies, many=True, context={'request': request})
         return Response(serializer.data)
     except Exception as e:
         return Response({"error": str(e)}, status=status.HTTP_404_NOT_FOUND)
-
 @api_view(['GET'])
 def get_genres(request):
     try:
